--- conflicted
+++ resolved
@@ -1,10 +1,4 @@
-<<<<<<< HEAD
 import { act, renderHook } from '@testing-library/react-hooks/dom'
-=======
-// TODO: check deprecate warning.
-
-import { act, renderHook } from '@testing-library/react-hooks/native'
->>>>>>> 229c20bd
 
 import useCountdown from './useCountdown'
 
